# -*- coding: utf-8 -*-
r"""
Contains the class for incrementally learning vategorical dirichlet process mixture models.
"""

__author__ = "Stefan Ulbrich"
__copyright__ = "Copyright 2018-2020, Acceptto Corporation, All rights reserved."
__credits__ = []
__license__ = "Acceptto Confidential"
__version__ = ""
__maintainer__ = "Stefan Ulbrich"
__email__ = "Stefan.Ulbrich@acceptto.com"
__status__ = "alpha"
__date__ = "2020-03-18"

import logging
from abc import ABC, abstractmethod
from typing import Optional, List, Tuple
from sklearn.base import BaseEstimator, DensityMixin

# from sklearn.mixture import _base, _gaussian_mixture

import numpy as np
import attr

from .tools import repr_list_ndarray, repr_ndarray

logger = logging.getLogger(__name__)

# Black and pylint disagree about line continuation
# pylint: disable=bad-continuation


@attr.s
class BaseModel(DensityMixin, BaseEstimator, ABC):
    r"""
    Base class for the Dirichlet process mixture models in this package.
    Learning works in batch and incremental mode.



    Parameters
    ----------
        n_dim : int
            Number of output dimensions, by default 2
        online_learning : bool
            Switch between online and batch learning, by default :code:`False`
        score_threshold : float or None
            Threshold for assigning considering a sample to be generated
            by the mixture distribution. Use :meth:`get_score_threshold`
            to derive this value. If :code:`None`, return logs of the probabilities (densities or masses).
            By default None
        n_components : int
            Number of mixture components, by default 100
        decay: float
            Forgetting factor :math:`0.5<\alpha_{\text{online}}\leq 1`, by default 0.5
        nonparametric : bool
            Switch between nonparametric Dirichlet process model and regular
            finite mixture model, by default :code:`True`
        scaling_parameter : float
            The scaling parameter :math:`\alpha` of the Dirichlet process, by default 2.0
        random_reset : bool
            Reasign irrelevant components with random values, TODO: Not tested,
            by default: False
        loa: bool
            see :meth:`compute_loa`, by default: False
        n_iterations : int
            In case of batch learning, this number refer to the maximal number of
            alternations in the EM algorith. In online learning, this parameter is
            used to set how many times the same data set should be processed (mini batch),
            TODO: Incremental learning should be revised.
            by default 100
    """

    ###############################################################################################
    # Public attributes (should be set during initialization) (document in class documentation)
    n_dim: int = attr.ib(default=2)

    n_components: int = attr.ib(default=100)

    nonparametric: bool = attr.ib(default=True)

    scaling_parameter: float = attr.ib(default=2.0)

    decay: float = attr.ib(default=0.75)

    online_learning: bool = attr.ib(default=False)

    n_iterations: int = attr.ib(default=100)

    score_threshold: Optional[float] = attr.ib(default=None)

    quantiles: Optional[Tuple[float,float]] = attr.ib(default=None)

    random_reset: bool = attr.ib(default=False)

    loa: bool = attr.ib(default=False)

    ###############################################################################################
    # Private & protected / internal attributes (document inline)

    #: Sufficient statistics used for computing parameters in the maximization step
    #: The base class defines the first element. Additionally required statistics
    #: have to be implemented in the subclasses.
    #:
    #: .. math::
    #:
    #:     S_0 = \left( \sum_{t\in T} \mathbb E[\delta_i(x)|y_{T},\Phi] \right)_{i \in I}
    _sufficient_statistics: List[np.ndarray] = attr.ib(factory=list, repr=repr_list_ndarray)

    #: Ratios :math:`\nu_i \sim \text{Beta}(1,\alpha)`
    #: for the stick-breaking process (if :attr:`nonparametric` is :code:`True`)
    __priors: Optional[np.ndarray] = attr.ib(default=None, repr=repr_ndarray)

    #: Weights :math:`\pi_i` of the mixture
    _weights: Optional[np.ndarray] = attr.ib(default=None, repr=repr_ndarray)

    #: Counts how many samples have been processed (mainly used for online learning)
    __counter: int = attr.ib(default=0, repr=False)

    ###############################################################################################
    # Public methods
    ###############################################################################################

    def get_score_threshold(self, data: np.ndarray, lower_quantile=0.05, upper_quantile=0.95 ) -> Tuple[float,float]:
        """
        Computes a threshold based on a trained model.

        Determines the threshold required to classify 1-:code:`quantile`
        of the given data as belonging to this distribution.

        Parameters
        ----------
        model : BaseEstimator
            [description]
        data : np.ndarray
            [description]
        lower_quantile : float, optional
            [description], by default 0.95
        upper_quantile : float, optional
            [description], by default 0.95

        Returns
        -------
        lower_quantile : float
            The lower quantile value of the data
        anti_quantile: float
            The upper quantile of the data
        """
        log_probs = self.__expect(data)[1]
        return np.quantile(log_probs, lower_quantile), np.quantile(log_probs, upper_quantile)

    def sync(self, w0_: np.ndarray, s0_: np.ndarray):
        """
        Sync estimators in a compound.

        Parameter names are chosen so they don't give insight
        after minification.

        Parameters
        ----------
        w0_ : np.ndarray
            Weights are protected and therefore should not be shared directly.
        s0_:
            First sufficient statistics
        """
        self._weights = w0_  # not necessary to copy
        self._sufficient_statistics[0] = s0_

    ###############################################################################################
    # Private methods
    ###############################################################################################

    def __attrs_post_init__(self):
        """
        Hook from the attrs package delegates to custom
        :meth:`__initialize()` which calls overriden/abstract :meth:`initialize()`
        """

        # logger.warning("in __attrs_post_init__")
        self.__initialize()

    def __initialize(self):
        """
        Initialize the object. Calls abstract :meth:`initialize`
        """

        self._sufficient_statistics += [
            np.zeros((self.n_components,)),
        ]

        self.__priors = np.random.beta(1, self.scaling_parameter, (self.n_components,))
        self.__priors[-1] = 1.0  # truncate

        if not self.nonparametric:
            self._weights = np.random.random(self.n_components)
            self._weights /= np.sum(self._weights)
            logger.debug(self._weights)
            logger.debug(np.sum(self._weights))
            # self._weights = np.ones((self.n_components,)) * 1.0 / self.n_components
        else:
            self._weights = self.__stick_breaking()

        self.initialize()

    def __stick_breaking(self) -> np.ndarray:
        """
        Implementation of the Dirichlet process's stick breaking
        definition.

        Returns
        -------
        weights: np.ndarray, shape (n_components,)
            New weights.
        """
        weights = np.empty(self.__priors.shape)
        self.__priors[-1] = 1.0  # truncate

        weights[0] = self.__priors[0]
        weights[1:] = self.__priors[1:] * np.cumprod(1 - self.__priors)[:-1]

        return weights

    def __expect(self, data: np.ndarray) -> Tuple[np.ndarray, np.ndarray, np.ndarray]:
        r"""
        Expectation step

        Returns three arrays:

        * **responsibilities** : np.ndarray, shape (n_samples, n_components)

            .. math::

                \left(\frac{\pi_i P(x_t=i|y_t,\Phi)}{\sum_{j\in I} \pi_j P(x_t=j|y_t,\Phi)}\right)_{i \in I, t\in T}

        * *score_samples** : np.ndarray, shape (n_samples,)
            Scores of all samples: Logarithms of the probabilities (or densities) of each sample in data.
            This corresponds to :meth:`sklearn.mixture.GaussianMixture.score_samples`.

            .. math::

                \left( \log \left(\sum_{i \in I} \pi_i P(x_t=i|y_t,\Phi) \right)\right)_{t \in T}

        * **score**: float
            Score: Mean of the logarithms of the probabilities (or densities)  of each sample in data.
            This corresponds to :meth:`sklearn.mixture.GaussianMixture.score`.


            .. math::

                \frac{1}{|T|} \sum_{t \in T} \left( \log \left(\sum_{i \in I} \pi_i P(x_t=i|y_t,\Phi)\right) \right)


        Parameters
        ----------
        data : np.ndarray
            The training data. Shape: (n_samples, n_components)

        Returns
        -------
        expectaions : Tuple[np.ndarray, np.ndarray, np.ndarray]

        """
        weighted_prob = self.expect(data) * self._weights[np.newaxis, :]
        # logger.debug(weighted_prob)
        with np.errstate(divide="ignore", invalid="ignore"):
            responsibilities = weighted_prob / np.sum(weighted_prob, axis=1)[:, np.newaxis]

        if np.any(np.isnan(responsibilities)):
            logger.error(
                "NaN in responsibilities (%f). Please revise your random start values",
                np.sum(np.isnan(responsibilities)),
            )
        responsibilities[np.isnan(responsibilities)] = 0
        # FIXME: if sum(weighted_prob) can contain zeros
        # (if a point is claimed by none, then the logarithm has a problem too)
        log_probabilities = np.log(np.sum(weighted_prob, axis=1))

        # logger.debug("%s %s", weighted_prob.shape, responsibilities.shape)
        assert responsibilities.shape == (
            data.shape[0],
            self.n_components,
        ), f"Wrong shape: {responsibilities.shape}"

        # logger.debug("Responsibilities: %s", responsibilities)
        return responsibilities, log_probabilities, log_probabilities.mean()

    def compute_loa(self, data: np.ndarray)-> np.ndarray:
        """
        Compute the probability that the point belongs to the model.

        Note that only works if the features return probabilities--not *densitites*.
        In case of the :class:`kuberspatiotemporal.SpatialModel`, that means you need to use the :attr:`kuberspatiotemporal.SpatialModel.box`
        attribute.

        Parameters
        ----------
        data : np.ndarray
            see :meth:`_BaseModel__expect`

        Returns
        -------
        np.ndarray
            Array with the probability of the data belonging to the model (n_samples,)
        """
        neg_probabilities = 1.0 - self.expect(data) * self._weights[np.newaxis, :]
        return 1.0 - np.prod(neg_probabilities, axis=1)

    def __maximize(self):
        """
        Maximization step
        """

        if not self.nonparametric:
            self._weights = self._sufficient_statistics[0] / np.sum(self._sufficient_statistics[0])
        else:
            #             logger.debug('before: %s', np.sort(self._weights))
            with np.errstate(divide="ignore", invalid="ignore"):

                self.__priors = self._sufficient_statistics[0] / (
                    self.scaling_parameter
                    - 1
                    + np.flip(np.cumsum(np.flip(self._sufficient_statistics[0])))
                )
                # Trick by Heinzl2014: find the first entry >= 1, then set this and all succesive
                # elements to 1 too.
                # See this answer https://stackoverflow.com/a/16244044. Warning! the argmax solution
                # does not work, if there is no element >= 1!!

                # logger.warning(self.__priors)
                idx = np.where(self.__priors >= 1.0)[0]
                if idx.size > 0:
                    self.__priors[idx[0] :] = 1.0
                # logger.debug(self.__priors)

                # self.__priors[np.isnan(self.__priors)] = 0.0

            self._weights = self.__stick_breaking()

        self.maximize()

    def __batch(self, data: np.ndarray):
        """
        Batch learning

        Parameters
        ----------
        data : np.ndarray
            [description]
        """
        n_samples = data.shape[0]
        self.__counter = n_samples

        last_score = -np.infty
        for i in range(self.n_iterations):
            if i % 10 == 0:
                logger.info("Step %d/%d", i, self.n_iterations)

            if not data.shape[1] == self.n_dim:
                raise ValueError(f"Wrong number input dimensions: {data.shape[1]} != {self.n_dim}")

            responsibilities, temp, score = self.__expect(data)

            # Update S_0
            self._sufficient_statistics[0] = np.sum(
                responsibilities, axis=0  # (n_samples, n_components)
            )

            self.batch(data=data, responsibilities=responsibilities)

            logger.debug("Diff: %f, %f", abs(score - last_score), score)
            # Check whether to stop
            if abs(score - last_score) < 1e-3:  # self.tol:
                logger.info("Converged after %d steps", i + 1)
                # self.converged_ = True
                break
            last_score = score
            self.__maximize()
            degenerated = self.find_degenerated()
            self.__reset(degenerated)

    def __online(self, data: np.ndarray):
        """
        Online learning

        Parameters
        ----------
        data : np.ndarray
            [description]
        """

        if self.__counter == 0:
            self.__counter = 100  # FIXME Adriana! should a parameter??

            self._sufficient_statistics[0] = self._weights * 100
            self.online_init()

            logger.debug(
                "%f,%f", np.sum(self._sufficient_statistics[0]), (self.__counter) ** (-self.decay),
            )

        last_score = -np.infty
        for _ in range(self.n_iterations):
            for sample in data:

                # First reduce the influence of the older samples
                self.__counter += 1
                rate = (self.__counter) ** (-self.decay)
                for i in self._sufficient_statistics:
                    i *= 1 - rate

                # Then introduce the new sample
                responsibilities, _, score = self.__expect(sample.reshape(1, -1))

                # logger.debug('shape respons. %s', responsibilities.shape)
                self._sufficient_statistics[0] += rate * responsibilities.reshape(-1)
                logger.debug(
                    "Estimated # samples %f (%d)",
                    np.sum(self._sufficient_statistics[0]),
                    self.__counter,
                )
                # logger.debug(sample)
                self.online(
                    data=sample.reshape(1, -1), responsibilities=responsibilities, rate=rate,
                )

                self.__maximize()
                degenerated = self.find_degenerated()
                self.__reset(degenerated)

            logger.debug("Diff: %f, %f", abs(score - last_score), score)
            last_score = score

    def __reset(self, fancy_index: np.ndarray):
        """
        Resets components found by :meth:`find_degenerated`.

        This function and :meth:`find_degenerated` have to
        be separated ad degenerated from all features have
        to be collected/merged prior to reset.

        Parameters
        ----------
        fancy_index : np.ndarray
            Returned by :meth:`find_degenerated`. Used for indexing
            array attributes.
        """

        if not self.random_reset:
            if self.nonparametric:
                self.__priors[fancy_index] = 0.0
                self._weights = self.__stick_breaking()
            else:
                self._weights[fancy_index] = 0.0
                self._weights /= np.sum(self._weights)

        self.reset(fancy_index)

    ###############################################################################################
    # Abstract methods to be implemented by specific subclases
    ###############################################################################################

    @abstractmethod
    def initialize(self):
        """Initialize the class"""

    @abstractmethod
    def batch(self, data: np.ndarray, responsibilities: np.ndarray):
        """
        Update the sufficient statistics required for batch learning

        Parameters
        ----------
        data : np.ndarray, shape (n_samples, n_dim)
            Training data.
        responsibilities : np.ndarray, shape (n_samples, n_components)
            The responsibilities computed in the Expectation step
        """

    @abstractmethod
    def online_init(self):
        """Initialize the sufficient statistics required for online learning.
        Statistics should be computed from random or existing initializations"""

    @abstractmethod
    def online(
        self, data: np.ndarray, responsibilities: np.ndarray, rate: float,
    ):
        """
        Update the sufficient statistics required for online learning.

        Note that the existing statics is already multiplied with :math:`(1-\gamma)`.
        Subclasses need to *add* the update to the sufficient statistics.

        Parameters
        ----------
        data : np.ndarray, shape (n_samples, n_dim)
            Training data.
        responsibilities : np.ndarray, shape (n_samples, n_components)
            The responsibilities computed in the Expectation step
        rate : float,
            Adaptation rate :math:`\gamma`.
        """

    @abstractmethod
    def reset(self, fancy_index: np.ndarray):
        """
        Resets components found by :meth:`find_degenerated`.

        This function and :meth:`find_degenerated` have to
        be separated ad degenerated from all features have
        to be collected/merged prior to reset.

        Parameters
        ----------
        fancy_index : np.ndarray
            Returned by :meth:`find_degenerated`. Used for indexing
            array attributes.
        """

    @abstractmethod
    def expect(self, data: np.ndarray) -> np.ndarray:
        """
        Expectation step.

        Subclasses must compute the probability for each sample and all
        components the probability that the point belongs to
        the component.

        Parameters
        ----------
        data : np.ndarray, shape (n_samples, n_dim)
            Training data.

        Returns
        -------
        propabilities: np.ndarray, shape (n_samples, n_components)
        """

    @abstractmethod
    def maximize(self):
        """Optimize the model parameters based on the sufficient statistics."""

    @abstractmethod
    def find_degenerated(self) -> np.ndarray:
        """Select components that are degenerated and need to be reset"""

    @abstractmethod
    def rvs(self, n_samples: int = 1, idx: Optional[np.ndarray] = None) -> np.ndarray:
        """Draw random value samples from the mixture distribution

        Parameters
        ----------
        n_samples: int
            How many samples to draw, by default 1

        idx : Optional[np.ndarray] (bool), shape (n_samples, n_components)
            Column selector which indicates which component has been
            selected. Only needed in case of the :class:`CompoundModel` subclass.
            by default None

        """

    ###############################################################################################
    # Methods that implement the sklearn interfaces
    ###############################################################################################

    # pylint: disable=unused-argument

    def score_samples(self, data, Y=None) -> np.ndarray:
        """See :meth:`sklearn.mixture.GaussianMixture.score_samples`"""

        if not self.loa:
<<<<<<< HEAD
            if self.score_threshold is None:
                return self.__expect(data)[1]
            else:
                print(self.__expect(data))
                print((self.__expect(data)[1] > self.score_threshold).astype(float))
=======
            if not self.score_threshold is None:
>>>>>>> e6fff518
                return (self.__expect(data)[1] > self.score_threshold).astype(float)

            if not self.quantiles is None:
                return ( np.interp( self.__expect(data)[1], self.quantiles, [0.0,1.0], 0.0, 1.0))


            return self.__expect(data)[1]
        else:
            return self.compute_loa(data)

    def score(self, data, y=None) -> float:  # pylint: disable=arguments-differ
        """See :meth:`sklearn.mixture.GaussianMixture.score`"""
        # TODO If you experience problems with score try median instead
        return self.score_samples(data).mean()

    def fit(self, data: np.ndarray, y=None):
        """See :meth:`sklearn.mixture.GaussianMixture.fit`"""

        assert data.ndim == 2, f"Data should be 2D is {data.ndim}"

        if len(data.shape) != 2:
            raise ValueError(f"Wrong input dimensions (at least 2D)")

        if data.shape[0] == 0:
            logger.info("Empty data set")
            return

        logger.info(
            "Learning %d samples (%s)", data.shape[0], "Online" if self.online_learning else "Batch"
        )

        if self.online_learning:
            self.__online(data)
        else:
            self.__batch(data)

        return self

    def predict(self, data: np.ndarray) -> np.ndarray:
        """See :meth:`sklearn.mixture.GaussianMixture.predict`"""

        responsibilities, _, _ = self.__expect(data)
        return np.argmax(responsibilities, axis=1)<|MERGE_RESOLUTION|>--- conflicted
+++ resolved
@@ -571,20 +571,11 @@
         """See :meth:`sklearn.mixture.GaussianMixture.score_samples`"""
 
         if not self.loa:
-<<<<<<< HEAD
-            if self.score_threshold is None:
-                return self.__expect(data)[1]
-            else:
-                print(self.__expect(data))
-                print((self.__expect(data)[1] > self.score_threshold).astype(float))
-=======
             if not self.score_threshold is None:
->>>>>>> e6fff518
                 return (self.__expect(data)[1] > self.score_threshold).astype(float)
 
             if not self.quantiles is None:
                 return ( np.interp( self.__expect(data)[1], self.quantiles, [0.0,1.0], 0.0, 1.0))
-
 
             return self.__expect(data)[1]
         else:
